--- conflicted
+++ resolved
@@ -15,22 +15,14 @@
 
 export default function Header() {
   const { user, loading, avatarUrl } = useUser();
-<<<<<<< HEAD
-  const router = useRouter();
-
   // Try to get profile table avatar first, then OAuth metadata
   const profilePic =
     avatarUrl ||
     user?.user_metadata?.avatar_url ||
     user?.user_metadata?.picture ||
     null;
-=======
-  // Try to get OAuth profile picture if available
-  const oauthProfilePic =
-    user?.user_metadata?.avatar_url || user?.user_metadata?.picture || null;
->>>>>>> 9e589d8d
   const displayName = user?.user_metadata?.name || user?.email || "";
-  
+
   // State for custom avatar from profiles table
   const [customAvatarUrl, setCustomAvatarUrl] = useState<string | null>(null);
   const [avatarLoading, setAvatarLoading] = useState(false);
@@ -42,7 +34,7 @@
         setCustomAvatarUrl(null);
         return;
       }
-      
+
       setAvatarLoading(true);
       try {
         const { data, error } = await supabase
@@ -50,13 +42,13 @@
           .select("avatar_url")
           .eq("id", user.id)
           .single();
-        
+
         if (data?.avatar_url && !error) {
           // Get public URL for the avatar
           const { data: publicUrlData } = supabase.storage
             .from("avatars")
             .getPublicUrl(data.avatar_url);
-          
+
           setCustomAvatarUrl(publicUrlData.publicUrl);
         }
       } catch (error) {
