--- conflicted
+++ resolved
@@ -47,6 +47,7 @@
   const [missingDataStrategy, setMissingDataStrategy] = useState(
     "Ignore missing data"
   );
+  const [dependentVar, setDependentVar] = useState("Average RHR");
   const intervalPresets = ["Morning", "Afternoon", "Evening", "Night"];
   const missingDataOptions = [
     { value: "Ignore missing data", label: "Skip missing days (recommended)" },
@@ -183,7 +184,7 @@
         .select("label");
       const allVars = [
         ...LOG_LABELS.map((l) => l.label),
-        ...(userVars?.map((u) => u.label) || []),
+        ...(userVars?.map((u: any) => u.label) || []),
       ];
       const uniqueVars = Array.from(new Set(allVars));
       const varWithCounts = uniqueVars.map((label) => ({
@@ -254,7 +255,7 @@
             start_date: startDate.toISOString(),
             end_date: endDate.toISOString(),
             frequency,
-            effect: effect,
+            effect: dependentVar,
             time_intervals: timeIntervals,
             missing_data_strategy: missingDataStrategy,
           },
@@ -284,7 +285,7 @@
         start_date: startDate.toISOString(),
         end_date: endDate.toISOString(),
         frequency,
-        effect: effect,
+        effect: dependentVar,
         time_intervals: timeIntervals,
         missing_data_strategy: missingDataStrategy,
       });
@@ -313,11 +314,7 @@
   return (
     <Container maxWidth="lg" sx={{ py: 4 }}>
       <Typography variant="h3" component="h1" gutterBottom align="center">
-<<<<<<< HEAD
-        Build Self-Experiment
-=======
         🧪 Build a Self-Experiment
->>>>>>> 51536676
       </Typography>
       <Typography
         variant="h6"
@@ -345,12 +342,6 @@
           {/* Variable Selection with Tabs */}
           <Box sx={{ mb: 4 }}>
             <Typography variant="h6" gutterBottom>
-<<<<<<< HEAD
-              Choose Your Cause
-            </Typography>
-            <Typography variant="body2" color="textSecondary" sx={{ mb: 3 }}>
-              Select the variable you want to experiment with (the cause)
-=======
               Choose Your Variables
             </Typography>
             <Typography variant="body2" color="textSecondary" sx={{ mb: 3 }}>
@@ -363,7 +354,6 @@
             </Typography>
             <Typography variant="body2" color="textSecondary" sx={{ mb: 3 }}>
               The variable you want to change or manipulate
->>>>>>> 51536676
             </Typography>
             {/* Search Bar for All Variables */}
             <Autocomplete
@@ -520,38 +510,6 @@
               <Typography variant="subtitle1">Advanced Settings</Typography>
             </AccordionSummary>
             <AccordionDetails className="space-y-4">
-<<<<<<< HEAD
-              <div>
-                <Typography variant="subtitle2">Effect</Typography>
-                <div className="flex gap-4 mt-1">
-                  <label className="flex items-center gap-2">
-                    <input
-                      type="radio"
-                      name="effect"
-                      value="Average RHR"
-                      checked={effect === "Average RHR"}
-                      onChange={() => setEffect("Average RHR")}
-                    />
-                    Average RHR
-                  </label>
-                  <label className="flex items-center gap-2">
-                    <input
-                      type="radio"
-                      name="effect"
-                      value="Lowest RHR"
-                      checked={effect === "Lowest RHR"}
-                      onChange={() => setEffect("Lowest RHR")}
-                    />
-                    Lowest RHR
-                  </label>
-                </div>
-                <Typography variant="caption" className="text-gray-500 mt-1">
-                  The experiment will assess whether your selected cause has an
-                  effect on this outcome.
-                </Typography>
-              </div>
-=======
->>>>>>> 51536676
               {frequency > 1 && (
                 <div>
                   <Typography variant="subtitle2">
